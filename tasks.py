from invoke import task
import os
import glob

@task
def clean(ctx):
    ctx.run("rm -f a.out")
    ctx.run("rm -rf specbin/")
    ctx.run("cargo clean")

@task(default=True)
<<<<<<< HEAD
def build(ctx, release=False):
    cargo_args = "build"
    if release:
        cargo_args += " --release"
    ctx.run("cargo " + cargo_args)
=======
def build(ctx, release=True):
    mode = "--release" if release else "--debug"
    ctx.run("cargo build " + mode)
>>>>>>> bdb3c991

@task
def docs(ctx):
    with ctx.cd("docs/"):
        ctx.run("docket")

@task(build)
def test(ctx):
    ctx.run("cargo test")
    ctx.run("python specs.py")

<<<<<<< HEAD
@task
def clippy(ctx):
    ctx.run("cargo clippy")
=======
@task(build)
def bench(ctx, opt_level=3):
    for bench in glob.glob("spec/bench/*.ulg"):
        output = bench.lstrip('spec/').rstrip('.ulg')
        output = os.path.join("specbin", "bench", output)
        try:
            os.makedirs(os.path.dirname(output))
        except OSError:
            pass
        print "bench={0}, output={1}, opt={2}".format(bench, output, opt_level)
        ctx.run("target/release/ullage {0} -O{1} -o {2}"
                .format(bench, opt_level, output))
        ctx.run("time {0}".format(output))
>>>>>>> bdb3c991
<|MERGE_RESOLUTION|>--- conflicted
+++ resolved
@@ -9,17 +9,11 @@
     ctx.run("cargo clean")
 
 @task(default=True)
-<<<<<<< HEAD
-def build(ctx, release=False):
+def build(ctx, release=True):
     cargo_args = "build"
     if release:
         cargo_args += " --release"
     ctx.run("cargo " + cargo_args)
-=======
-def build(ctx, release=True):
-    mode = "--release" if release else "--debug"
-    ctx.run("cargo build " + mode)
->>>>>>> bdb3c991
 
 @task
 def docs(ctx):
@@ -31,11 +25,10 @@
     ctx.run("cargo test")
     ctx.run("python specs.py")
 
-<<<<<<< HEAD
 @task
 def clippy(ctx):
     ctx.run("cargo clippy")
-=======
+
 @task(build)
 def bench(ctx, opt_level=3):
     for bench in glob.glob("spec/bench/*.ulg"):
@@ -49,4 +42,3 @@
         ctx.run("target/release/ullage {0} -O{1} -o {2}"
                 .format(bench, opt_level, output))
         ctx.run("time {0}".format(output))
->>>>>>> bdb3c991
